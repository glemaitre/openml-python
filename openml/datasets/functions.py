import hashlib
import io
import os
import re
import warnings

import numpy as np
import arff
import pandas as pd

import xmltodict
from scipy.sparse import coo_matrix
# Currently, importing oslo raises a lot of warning that it will stop working
# under python3.8; remove this once they disappear
with warnings.catch_warnings():
    warnings.simplefilter("ignore")
    from oslo_concurrency import lockutils
from collections import OrderedDict

import openml.utils
import openml._api_calls
from .dataset import OpenMLDataset
from ..exceptions import (
    OpenMLCacheException,
    OpenMLHashException,
    OpenMLServerException,
    PrivateDatasetError,
)
from ..utils import (
    _create_cache_directory,
    _remove_cache_dir_for_id,
    _create_cache_directory_for_id,
    _create_lockfiles_dir,
)


DATASETS_CACHE_DIR_NAME = 'datasets'

############################################################################
# Local getters/accessors to the cache directory


def _list_cached_datasets():
    """ Return list with ids of all cached datasets.

    Returns
    -------
    list
        List with IDs of all cached datasets.
    """
    datasets = []

    dataset_cache_dir = _create_cache_directory(DATASETS_CACHE_DIR_NAME)
    directory_content = os.listdir(dataset_cache_dir)
    directory_content.sort()

    # Find all dataset ids for which we have downloaded the dataset
    # description
    for directory_name in directory_content:
        # First check if the directory name could be an OpenML dataset id
        if not re.match(r"[0-9]*", directory_name):
            continue

        dataset_id = int(directory_name)

        directory_name = os.path.join(dataset_cache_dir,
                                      directory_name)
        dataset_directory_content = os.listdir(directory_name)

        if ("dataset.arff" in dataset_directory_content
           and "description.xml" in dataset_directory_content):
            if dataset_id not in datasets:
                datasets.append(dataset_id)

    datasets.sort()
    return datasets


def _get_cached_datasets():
    """Searches for all OpenML datasets in the OpenML cache dir.

    Return a dictionary which maps dataset ids to dataset objects"""
    dataset_list = _list_cached_datasets()
    datasets = OrderedDict()

    for dataset_id in dataset_list:
        datasets[dataset_id] = _get_cached_dataset(dataset_id)

    return datasets


def _get_cached_dataset(dataset_id):
    """Get cached dataset for ID.

    Returns
    -------
    OpenMLDataset
    """
    description = _get_cached_dataset_description(dataset_id)
    arff_file = _get_cached_dataset_arff(dataset_id)
    features = _get_cached_dataset_features(dataset_id)
    qualities = _get_cached_dataset_qualities(dataset_id)
<<<<<<< HEAD
    dataset = _create_dataset_from_description(description, features,
                                               qualities, arff_file)
=======
    dataset = _create_dataset_from_description(description,
                                               features,
                                               qualities,
                                               arff_file)
>>>>>>> 98a73b33

    return dataset


def _get_cached_dataset_description(dataset_id):
    did_cache_dir = _create_cache_directory_for_id(
        DATASETS_CACHE_DIR_NAME, dataset_id,
    )
    description_file = os.path.join(did_cache_dir, "description.xml")
    try:
        with io.open(description_file, encoding='utf8') as fh:
            dataset_xml = fh.read()
        return xmltodict.parse(dataset_xml)["oml:data_set_description"]
    except (IOError, OSError):
        raise OpenMLCacheException(
            "Dataset description for dataset id %d not "
            "cached" % dataset_id)


def _get_cached_dataset_features(dataset_id):
    did_cache_dir = _create_cache_directory_for_id(
        DATASETS_CACHE_DIR_NAME, dataset_id,
    )
    features_file = os.path.join(did_cache_dir, "features.xml")
    try:
        with io.open(features_file, encoding='utf8') as fh:
            features_xml = fh.read()
            return xmltodict.parse(features_xml)["oml:data_features"]
    except (IOError, OSError):
        raise OpenMLCacheException("Dataset features for dataset id %d not "
                                   "cached" % dataset_id)


def _get_cached_dataset_qualities(dataset_id):
    did_cache_dir = _create_cache_directory_for_id(
        DATASETS_CACHE_DIR_NAME, dataset_id,
    )
    qualities_file = os.path.join(did_cache_dir, "qualities.xml")
    try:
        with io.open(qualities_file, encoding='utf8') as fh:
            qualities_xml = fh.read()
            qualities_dict = xmltodict.parse(qualities_xml)
            return qualities_dict["oml:data_qualities"]['oml:quality']
    except (IOError, OSError):
        raise OpenMLCacheException("Dataset qualities for dataset id %d not "
                                   "cached" % dataset_id)


def _get_cached_dataset_arff(dataset_id):
    did_cache_dir = _create_cache_directory_for_id(
        DATASETS_CACHE_DIR_NAME, dataset_id,
    )
    output_file = os.path.join(did_cache_dir, "dataset.arff")

    try:
        with io.open(output_file, encoding='utf8'):
            pass
        return output_file
    except (OSError, IOError):
        raise OpenMLCacheException("ARFF file for dataset id %d not "
                                   "cached" % dataset_id)


def list_datasets(offset=None, size=None, status=None, tag=None, **kwargs):

    """
    Return a list of all dataset which are on OpenML.
    Supports large amount of results.

    Parameters
    ----------
    offset : int, optional
        The number of datasets to skip, starting from the first.
    size : int, optional
        The maximum number of datasets to show.
    status : str, optional
        Should be {active, in_preparation, deactivated}. By
        default active datasets are returned, but also datasets
        from another status can be requested.
    tag : str, optional
    kwargs : dict, optional
        Legal filter operators (keys in the dict):
        data_name, data_version, number_instances,
        number_features, number_classes, number_missing_values.

    Returns
    -------
    datasets : dict of dicts
        A mapping from dataset ID to dict.

        Every dataset is represented by a dictionary containing
        the following information:
        - dataset id
        - name
        - format
        - status

        If qualities are calculated for the dataset, some of
        these are also returned.
    """

    return openml.utils._list_all(_list_datasets,
                                  offset=offset,
                                  size=size,
                                  status=status,
                                  tag=tag,
                                  **kwargs)


def _list_datasets(**kwargs):

    """
    Perform api call to return a list of all datasets.

    Parameters
    ----------
    kwargs : dict, optional
        Legal filter operators (keys in the dict):
        tag, status, limit, offset, data_name, data_version, number_instances,
        number_features, number_classes, number_missing_values.

    Returns
    -------
    datasets : dict of dicts
    """

    api_call = "data/list"

    if kwargs is not None:
        for operator, value in kwargs.items():
            api_call += "/%s/%s" % (operator, value)
    return __list_datasets(api_call)


def __list_datasets(api_call):

    xml_string = openml._api_calls._perform_api_call(api_call, 'get')
    datasets_dict = xmltodict.parse(xml_string, force_list=('oml:dataset',))

    # Minimalistic check if the XML is useful
    assert type(datasets_dict['oml:data']['oml:dataset']) == list, \
        type(datasets_dict['oml:data'])
    assert datasets_dict['oml:data']['@xmlns:oml'] == \
        'http://openml.org/openml', datasets_dict['oml:data']['@xmlns:oml']

    datasets = dict()
    for dataset_ in datasets_dict['oml:data']['oml:dataset']:
        did = int(dataset_['oml:did'])
        dataset = {'did': did,
                   'name': dataset_['oml:name'],
                   'format': dataset_['oml:format'],
                   'status': dataset_['oml:status']}

        # The number of qualities can range from 0 to infinity
        for quality in dataset_.get('oml:quality', list()):
            quality['#text'] = float(quality['#text'])
            if abs(int(quality['#text']) - quality['#text']) < 0.0000001:
                quality['#text'] = int(quality['#text'])
            dataset[quality['@name']] = quality['#text']
        datasets[did] = dataset

    return datasets


def check_datasets_active(dataset_ids):
    """Check if the dataset ids provided are active.

    Parameters
    ----------
    dataset_ids : iterable
        Integers representing dataset ids.

    Returns
    -------
    dict
        A dictionary with items {did: bool}
    """
    dataset_list = list_datasets()
    dataset_ids = sorted(dataset_ids)
    active = {}

    for dataset in dataset_list:
        active[dataset['did']] = dataset['status'] == 'active'

    for did in dataset_ids:
        if did not in active:
            raise ValueError('Could not find dataset {} in '
                             'OpenML dataset list.'.format(did))

    active = {did: active[did] for did in dataset_ids}

    return active


def get_datasets(dataset_ids):
    """Download datasets.

    This function iterates :meth:`openml.datasets.get_dataset`.

    Parameters
    ----------
    dataset_ids : iterable
        Integers representing dataset ids.

    Returns
    -------
    datasets : list of datasets
        A list of dataset objects.
    """
    datasets = []
    for dataset_id in dataset_ids:
        datasets.append(get_dataset(dataset_id))
    return datasets


def get_dataset(dataset_id):
    """Download a dataset.

    TODO: explain caching!

    This function is thread/multiprocessing safe.

    Parameters
    ----------
    dataset_id : int
        Dataset ID of the dataset to download

    Returns
    -------
    dataset : :class:`openml.OpenMLDataset`
        The downloaded dataset."""
    try:
        dataset_id = int(dataset_id)
    except (ValueError, TypeError):
        raise ValueError("Dataset ID is neither an Integer nor can be "
                         "cast to an Integer.")

    with lockutils.external_lock(
        name='datasets.functions.get_dataset:%d' % dataset_id,
        lock_path=_create_lockfiles_dir(),
    ):
        did_cache_dir = _create_cache_directory_for_id(
            DATASETS_CACHE_DIR_NAME, dataset_id,
        )

        try:
            remove_dataset_cache = True
            description = _get_dataset_description(did_cache_dir, dataset_id)
            arff_file = _get_dataset_arff(did_cache_dir, description)
            features = _get_dataset_features(did_cache_dir, dataset_id)
            qualities = _get_dataset_qualities(did_cache_dir, dataset_id)
            remove_dataset_cache = False
        except OpenMLServerException as e:
            # if there was an exception,
            # check if the user had access to the dataset
            if e.code == 112:
                raise PrivateDatasetError(e.message) from None
            else:
                raise e
        finally:
            if remove_dataset_cache:
                _remove_cache_dir_for_id(DATASETS_CACHE_DIR_NAME,
                                         did_cache_dir)

        dataset = _create_dataset_from_description(
            description, features, qualities, arff_file
        )
    return dataset


def attributes_arff_from_df(df):
    """ Describe attributes of the dataframe according to ARFF specification.

    Parameters
    ----------
    df : DataFrame, shape (n_samples, n_features)
        The dataframe containing the data set.

    Returns
    -------
    attributes_arff : str
        The data set attributes as required by the ARFF format.
    """
    PD_DTYPES_TO_ARFF_DTYPE = {
        'integer': 'INTEGER',
        'floating': 'REAL',
        'string': 'STRING'
    }
    attributes_arff = []
    for column_name in df:
        # skipna=True does not infer properly the dtype. The NA values are
        # dropped before the inference instead.
        column_dtype = pd.api.types.infer_dtype(df[column_name].dropna())

        if column_dtype == 'categorical':
            # for categorical feature, arff expects a list string. However, a
            # categorical column can contain mixed type and should therefore
            # raise an error asking to convert all entries to string.
            categories = df[column_name].cat.categories
            categories_dtype = pd.api.types.infer_dtype(categories)
            if categories_dtype not in ('string', 'unicode'):
                raise ValueError("The column '{}' of the dataframe is of "
                                 "'category' dtype. Therefore, all values in "
                                 "this columns should be string. Please "
                                 "convert the entries which are not string. "
                                 "Got {} dtype in this column."
                                 .format(column_name, categories_dtype))
            attributes_arff.append((column_name, categories.tolist()))
        elif column_dtype == 'boolean':
            # boolean are encoded as categorical.
            attributes_arff.append((column_name, ['True', 'False']))
        elif column_dtype in PD_DTYPES_TO_ARFF_DTYPE.keys():
            attributes_arff.append((column_name,
                                    PD_DTYPES_TO_ARFF_DTYPE[column_dtype]))
        else:
            raise ValueError("The dtype '{}' of the column '{}' is not "
                             "currently supported by liac-arff. Supported "
                             "dtypes are categorical, string, integer, "
                             "floating, and boolean."
                             .format(column_dtype, column_name))
    return attributes_arff


def create_dataset(name, description, creator, contributor,
                   collection_date, language,
                   licence, attributes, data,
                   default_target_attribute,
                   ignore_attribute, citation,
                   row_id_attribute=None,
                   original_data_url=None, paper_url=None,
                   update_comment=None, version_label=None):
    """Create a dataset.

    This function creates an OpenMLDataset object.
    The OpenMLDataset object contains information related to the dataset
    and the actual data file.

    Parameters
    ----------
    name : str
        Name of the dataset.
    description : str
        Description of the dataset.
    creator : str
        The person who created the dataset.
    contributor : str
        People who contributed to the current version of the dataset.
    collection_date : str
        The date the data was originally collected, given by the uploader.
    language : str
        Language in which the data is represented.
        Starts with 1 upper case letter, rest lower case, e.g. 'English'.
    licence : str
        License of the data.
    attributes : list, dict, or 'auto'
        A list of tuples. Each tuple consists of the attribute name and type.
        If passing a pandas DataFrame, the attributes can be automatically
        inferred by passing ``'auto'``. Specific attributes can be manually
        specified by a passing a dictionary where the key is the name of the
        attribute and the value is the data type of the attribute.
    data : ndarray, list, dataframe, coo_matrix, shape (n_samples, n_features)
        An array that contains both the attributes and the targets. When
        providing a dataframe, the attribute names and type can be inferred by
        passing ``attributes='auto'``.
        The target feature is indicated as meta-data of the dataset.
    default_target_attribute : str
        The default target attribute, if it exists.
        Can have multiple values, comma separated.
    ignore_attribute : str | list
        Attributes that should be excluded in modelling,
        such as identifiers and indexes.
    citation : str
        Reference(s) that should be cited when building on this data.
    version_label : str, optional
        Version label provided by user.
         Can be a date, hash, or some other type of id.
    row_id_attribute : str, optional
        The attribute that represents the row-id column, if present in the
        dataset. If ``data`` is a dataframe and ``row_id_attribute`` is not
        specified, the index of the dataframe will be used as the
        ``row_id_attribute``. If the name of the index is ``None``, it will
        be discarded.
        .. versionadded: 0.8
           Inference of ``row_id_attribute`` from a dataframe.
    original_data_url : str, optional
        For derived data, the url to the original dataset.
    paper_url : str, optional
        Link to a paper describing the dataset.
    update_comment : str, optional
        An explanation for when the dataset is uploaded.

    Returns
    -------
    class:`openml.OpenMLDataset`
        Dataset description."""

    if isinstance(data, (pd.DataFrame, pd.SparseDataFrame)):
        # infer the row id from the index of the dataset
        if row_id_attribute is None:
            row_id_attribute = data.index.name
        # When calling data.values, the index will be skipped.
        # We need to reset the index such that it is part of the data.
        if data.index.name is not None:
            data = data.reset_index()

    if attributes == 'auto' or isinstance(attributes, dict):
        if not hasattr(data, "columns"):
            raise ValueError("Automatically inferring attributes requires "
                             "a pandas DataFrame or SparseDataFrame. "
                             "A {!r} was given instead.".format(data))
        # infer the type of data for each column of the DataFrame
        attributes_ = attributes_arff_from_df(data)
        if isinstance(attributes, dict):
            # override the attributes which was specified by the user
            for attr_idx in range(len(attributes_)):
                attr_name = attributes_[attr_idx][0]
                if attr_name in attributes.keys():
                    attributes_[attr_idx] = (attr_name, attributes[attr_name])
    else:
        attributes_ = attributes

    if row_id_attribute is not None:
        is_row_id_an_attribute = any([attr[0] == row_id_attribute
                                      for attr in attributes_])
        if not is_row_id_an_attribute:
            raise ValueError(
                "'row_id_attribute' should be one of the data attribute. "
                " Got '{}' while candidates are {}."
                .format(row_id_attribute, [attr[0] for attr in attributes_])
            )

    if hasattr(data, "columns"):
        if isinstance(data, pd.SparseDataFrame):
            data = data.to_coo()
            # liac-arff only support COO matrices with sorted rows
            row_idx_sorted = np.argsort(data.row)
            data.row = data.row[row_idx_sorted]
            data.col = data.col[row_idx_sorted]
            data.data = data.data[row_idx_sorted]
        else:
            data = data.values

    if isinstance(data, (list, np.ndarray)):
        if isinstance(data[0], (list, np.ndarray)):
            data_format = 'arff'
        elif isinstance(data[0], dict):
            data_format = 'sparse_arff'
        else:
            raise ValueError(
                'When giving a list or a numpy.ndarray, '
                'they should contain a list/ numpy.ndarray '
                'for dense data or a dictionary for sparse '
                'data. Got {!r} instead.'
                .format(data[0])
            )
    elif isinstance(data, coo_matrix):
        data_format = 'sparse_arff'
    else:
        raise ValueError(
            'When giving a list or a numpy.ndarray, '
            'they should contain a list/ numpy.ndarray '
            'for dense data or a dictionary for sparse '
            'data. Got {!r} instead.'
            .format(data[0])
        )

    arff_object = {
        'relation': name,
        'description': description,
        'attributes': attributes_,
        'data': data
    }

    # serializes the ARFF dataset object and returns a string
    arff_dataset = arff.dumps(arff_object)
    try:
        # check if ARFF is valid
        decoder = arff.ArffDecoder()
        return_type = arff.COO if data_format == 'sparse_arff' else arff.DENSE
        decoder.decode(
            arff_dataset,
            encode_nominal=True,
            return_type=return_type
        )
    except arff.ArffException:
        raise ValueError("The arguments you have provided \
                             do not construct a valid ARFF file")

    return OpenMLDataset(
        name,
        description,
        data_format=data_format,
        creator=creator,
        contributor=contributor,
        collection_date=collection_date,
        language=language,
        licence=licence,
        default_target_attribute=default_target_attribute,
        row_id_attribute=row_id_attribute,
        ignore_attribute=ignore_attribute,
        citation=citation,
        version_label=version_label,
        original_data_url=original_data_url,
        paper_url=paper_url,
        update_comment=update_comment,
        dataset=arff_dataset,
    )


def status_update(data_id, status):
    """
    Updates the status of a dataset to either 'active' or 'deactivated'.
    Please see the OpenML API documentation for a description of the status
    and all legal status transitions:
    https://docs.openml.org/#dataset-status

    Parameters
    ----------
    data_id : int
        The data id of the dataset
    status : str,
        'active' or 'deactivated'
    """
    legal_status = {'active', 'deactivated'}
    if status not in legal_status:
        raise ValueError('Illegal status value. '
                         'Legal values: %s' % legal_status)
    data = {'data_id': data_id, 'status': status}
    result_xml = openml._api_calls._perform_api_call("data/status/update",
                                                     'post',
                                                     data=data)
    result = xmltodict.parse(result_xml)
    server_data_id = result['oml:data_status_update']['oml:id']
    server_status = result['oml:data_status_update']['oml:status']
    if status != server_status or int(data_id) != int(server_data_id):
        # This should never happen
        raise ValueError('Data id/status does not collide')


def _get_dataset_description(did_cache_dir, dataset_id):
    """Get the dataset description as xml dictionary.

    This function is NOT thread/multiprocessing safe.

    Parameters
    ----------
    did_cache_dir : str
        Cache subdirectory for this dataset.

    dataset_id : int
        Dataset ID

    Returns
    -------
    dict
        XML Dataset description parsed to a dict.

    """

    # TODO implement a cache for this that invalidates itself after some time
    # This can be saved on disk, but cannot be cached properly, because
    # it contains the information on whether a dataset is active.
    description_file = os.path.join(did_cache_dir, "description.xml")

    try:
        return _get_cached_dataset_description(dataset_id)
    except OpenMLCacheException:
        url_extension = "data/{}".format(dataset_id)
        dataset_xml = openml._api_calls._perform_api_call(url_extension, 'get')
        with io.open(description_file, "w", encoding='utf8') as fh:
            fh.write(dataset_xml)

    description = xmltodict.parse(dataset_xml)[
        "oml:data_set_description"]

    return description


def _get_dataset_arff(did_cache_dir, description):
    """Get the filepath to the dataset ARFF

    Checks if the file is in the cache, if yes, return the path to the file.
    If not, downloads the file and caches it, then returns the file path.

    This function is NOT thread/multiprocessing safe.

    Parameters
    ----------
    did_cache_dir : str
        Cache subdirectory for this dataset.

    description : dictionary
        Dataset description dict.

    Returns
    -------
    output_filename : string
        Location of ARFF file.
    """
    output_file_path = os.path.join(did_cache_dir, "dataset.arff")
    md5_checksum_fixture = description.get("oml:md5_checksum")
    did = description.get("oml:id")

    # This means the file is still there; whether it is useful is up to
    # the user and not checked by the program.
    try:
        with io.open(output_file_path, encoding='utf8'):
            pass
        return output_file_path
    except (OSError, IOError):
        pass

    url = description['oml:url']
    arff_string = openml._api_calls._read_url(url, request_method='get')
    md5 = hashlib.md5()
    md5.update(arff_string.encode('utf-8'))
    md5_checksum = md5.hexdigest()
    if md5_checksum != md5_checksum_fixture:
        raise OpenMLHashException(
            'Checksum %s of downloaded dataset %d is unequal to the checksum '
            '%s sent by the server.' % (
                md5_checksum, int(did), md5_checksum_fixture
            )
        )

    with io.open(output_file_path, "w", encoding='utf8') as fh:
        fh.write(arff_string)
    del arff_string

    return output_file_path


def _get_dataset_features(did_cache_dir, dataset_id):
    """API call to get dataset features (cached)

    Features are feature descriptions for each column.
    (name, index, categorical, ...)

    This function is NOT thread/multiprocessing safe.

    Parameters
    ----------
    did_cache_dir : str
        Cache subdirectory for this dataset

    dataset_id : int
        Dataset ID

    Returns
    -------
    features : dict
        Dictionary containing dataset feature descriptions, parsed from XML.
    """
    features_file = os.path.join(did_cache_dir, "features.xml")

    # Dataset features aren't subject to change...
    try:
        with io.open(features_file, encoding='utf8') as fh:
            features_xml = fh.read()
    except (OSError, IOError):
        url_extension = "data/features/{}".format(dataset_id)
        features_xml = openml._api_calls._perform_api_call(url_extension, 'get')

        with io.open(features_file, "w", encoding='utf8') as fh:
            fh.write(features_xml)

    xml_as_dict = xmltodict.parse(features_xml, force_list=('oml:feature',))
    features = xml_as_dict["oml:data_features"]

    return features


def _get_dataset_qualities(did_cache_dir, dataset_id):
    """API call to get dataset qualities (cached)

    Features are metafeatures (number of features, number of classes, ...)

    This function is NOT thread/multiprocessing safe.

    Parameters
    ----------
    did_cache_dir : str
        Cache subdirectory for this dataset

    dataset_id : int
        Dataset ID

    Returns
    -------
    qualities : dict
        Dictionary containing dataset qualities, parsed from XML.
    """
    # Dataset qualities are subject to change and must be fetched every time
    qualities_file = os.path.join(did_cache_dir, "qualities.xml")
    try:
        with io.open(qualities_file, encoding='utf8') as fh:
            qualities_xml = fh.read()
    except (OSError, IOError):
        url_extension = "data/qualities/{}".format(dataset_id)
        qualities_xml = openml._api_calls._perform_api_call(url_extension, 'get')

        with io.open(qualities_file, "w", encoding='utf8') as fh:
            fh.write(qualities_xml)

    xml_as_dict = xmltodict.parse(qualities_xml, force_list=('oml:quality',))
    qualities = xml_as_dict['oml:data_qualities']['oml:quality']

    return qualities


def _create_dataset_from_description(description,
                                     features,
                                     qualities,
                                     arff_file):
    """Create a dataset object from a description dict.

    Parameters
    ----------
    description : dict
        Description of a dataset in xml dict.
    arff_file : string
        Path of dataset ARFF file.

    Returns
    -------
    dataset : dataset object
        Dataset object from dict and ARFF.
    """
    dataset = OpenMLDataset(
        description["oml:name"],
        description.get("oml:description"),
        data_format=description["oml:format"],
        dataset_id=description["oml:id"],
        version=description["oml:version"],
        creator=description.get("oml:creator"),
        contributor=description.get("oml:contributor"),
        collection_date=description.get("oml:collection_date"),
        upload_date=description.get("oml:upload_date"),
        language=description.get("oml:language"),
        licence=description.get("oml:licence"),
        url=description["oml:url"],
        default_target_attribute=description.get(
            "oml:default_target_attribute"
        ),
        row_id_attribute=description.get("oml:row_id_attribute"),
        ignore_attribute=description.get("oml:ignore_attribute"),
        version_label=description.get("oml:version_label"),
        citation=description.get("oml:citation"),
        tag=description.get("oml:tag"),
        visibility=description.get("oml:visibility"),
        original_data_url=description.get("oml:original_data_url"),
        paper_url=description.get("oml:paper_url"),
        update_comment=description.get("oml:update_comment"),
        md5_checksum=description.get("oml:md5_checksum"),
        data_file=arff_file,
        features=features,
        qualities=qualities,
    )
    return dataset


def _get_online_dataset_arff(dataset_id):
    """Download the ARFF file for a given dataset id
    from the OpenML website.

    Parameters
    ----------
    dataset_id : int
        A dataset id.

    Returns
    -------
    str
        A string representation of an ARFF file.
    """
    dataset_xml = openml._api_calls._perform_api_call("data/%d" % dataset_id,
                                                      'get')
    # build a dict from the xml.
    # use the url from the dataset description and return the ARFF string
    return openml._api_calls._read_url(
        xmltodict.parse(dataset_xml)['oml:data_set_description']['oml:url'],
        request_method='get'
    )


def _get_online_dataset_format(dataset_id):
    """Get the dataset format for a given dataset id
    from the OpenML website.

    Parameters
    ----------
    dataset_id : int
        A dataset id.

    Returns
    -------
    str
        Dataset format.
    """
    dataset_xml = openml._api_calls._perform_api_call("data/%d" % dataset_id,
                                                      'get')
    # build a dict from the xml and get the format from the dataset description
    return xmltodict\
        .parse(dataset_xml)['oml:data_set_description']['oml:format']\
        .lower()<|MERGE_RESOLUTION|>--- conflicted
+++ resolved
@@ -100,15 +100,10 @@
     arff_file = _get_cached_dataset_arff(dataset_id)
     features = _get_cached_dataset_features(dataset_id)
     qualities = _get_cached_dataset_qualities(dataset_id)
-<<<<<<< HEAD
-    dataset = _create_dataset_from_description(description, features,
-                                               qualities, arff_file)
-=======
     dataset = _create_dataset_from_description(description,
                                                features,
                                                qualities,
                                                arff_file)
->>>>>>> 98a73b33
 
     return dataset
 
