from collections import defaultdict
import io
import os
import xmltodict
import numpy as np
import warnings
import sklearn

from ..exceptions import PyOpenMLError
from .. import config
from ..flows import sklearn_to_flow, get_flow, flow_exists
from ..setups import setup_exists
from ..exceptions import OpenMLCacheException, OpenMLServerException
from ..util import URLError
from ..tasks.functions import _create_task_from_xml
from .._api_calls import _perform_api_call
from .run import OpenMLRun, _get_version_information


# _get_version_info, _get_dict and _create_setup_string are in run.py to avoid
# circular imports



<<<<<<< HEAD
def run_task(task, model, flow_tags=[]):
=======
def run_task(task, model, avoid_duplicate_runs=True):
>>>>>>> 4b15e84d
    """Performs a CV run on the dataset of the given task, using the split.

    Parameters
    ----------
    task : OpenMLTask
        Task to perform.
    model : sklearn model
        a model which has a function fit(X,Y) and predict(X),
        all supervised estimators of scikit learn follow this definition of a model [1]
        [1](http://scikit-learn.org/stable/tutorial/statistical_inference/supervised_learning.html)
    flow_tags : list(str)
        a list of tags that the flow should have at creation

    Returns
    -------
    run : OpenMLRun
        Result of the run.
    """
    if not isinstance(flow_tags, list):
        raise ValueError("flow_tags should be list")
    # TODO move this into its onwn module. While it somehow belongs here, it
    # adds quite a lot of functionality which is better suited in other places!
    # TODO why doesn't this accept a flow as input? - this would make this more flexible!
    flow = sklearn_to_flow(model)
<<<<<<< HEAD
    flow.tags = flow_tags
    # TODO: also tag the flow if it already exists
    flow_id = flow._ensure_flow_exists()
    if flow_id < 0:
        print("No flow")
        return 0, 2
    config.logger.info(flow_id)

    if config.avoid_duplicate_runs:
        # TODO: would be nice if flow._ensure_flow_exists already handled this
=======

    # returns flow id if the flow exists on the server, False otherwise
    flow_id = flow_exists(flow.name, flow.external_version)

    # skips the run if it already exists and the user opts for this in the config file.
    # also, if the flow is not present on the server, the check is not needed.
    if avoid_duplicate_runs and flow_id:
>>>>>>> 4b15e84d
        flow = get_flow(flow_id)
        setup_id = setup_exists(flow, model)
        ids = _run_exists(task.task_id, setup_id)
        if ids:
            raise PyOpenMLError("Run already exists in server. Run id(s): %s" %str(ids))

    dataset = task.get_dataset()

    class_labels = task.class_labels
    if class_labels is None:
        raise ValueError('The task has no class labels. This method currently '
                         'only works for tasks with class labels.')

    run_environment = _get_version_information()
    tags = ['openml-python', run_environment[1]]
    # execute the run
<<<<<<< HEAD
    run = OpenMLRun(task_id=task.task_id, flow_id=flow_id, dataset_id=dataset.dataset_id, model=model, tags=tags)
=======
    run = OpenMLRun(task_id=task.task_id, flow_id=None, dataset_id=dataset.dataset_id, model=model)
    run.data_content, run.trace_content, run.trace_attributes = _run_task_get_arffcontent(model, task, class_labels)
>>>>>>> 4b15e84d


    if flow_id == False:
        # means the flow did not exists. As we could run it, publish it now
        flow = flow.publish()
    else:
        # flow already existed, download it from server
        # TODO (neccessary? is this a post condition of this function)
        flow = get_flow(flow_id)

    run.flow_id = flow.flow_id
    config.logger.info('Executed Task %d with Flow id: %d' % (task.task_id, run.flow_id))

    return run

def _run_exists(task_id, setup_id):
    '''
    Checks whether a task/setup combination is already present on the server.

    :param task_id: int
    :param setup_id: int
    :return: List of run ids iff these already exists on the server, False otherwise
    '''
    if setup_id <= 0:
        # openml setups are in range 1-inf
        return False

    try:
        result = list_runs(task=[task_id], setup=[setup_id])
        if len(result) > 0:
            return set(result.keys())
        else:
            return False
    except OpenMLServerException as exception:
        # error code 512 implies no results. This means the run does not exist yet
        assert(exception.code == 512)
        return False



def _prediction_to_row(rep_no, fold_no, row_id, correct_label, predicted_label,
                       predicted_probabilities, class_labels, model_classes_mapping):
    """Util function that turns probability estimates of a classifier for a given
        instance into the right arff format to upload to openml.

        Parameters
        ----------
        rep_no : int
        fold_no : int
        row_id : int
            row id in the initial dataset
        correct_label : str
            original label of the instance
        predicted_label : str
            the label that was predicted
        predicted_probabilities : array (size=num_classes)
            probabilities per class
        class_labels : array (size=num_classes)
        model_classes_mapping : list
            A list of classes the model produced.
            Obtained by BaseEstimator.classes_

        Returns
        -------
        arff_line : list
            representation of the current prediction in OpenML format
        """
    arff_line = [rep_no, fold_no, row_id]
    for class_label_idx in range(len(class_labels)):
        if class_label_idx in model_classes_mapping:
            index = np.where(model_classes_mapping == class_label_idx)[0][0]  # TODO: WHY IS THIS 2D???
            arff_line.append(predicted_probabilities[index])
        else:
            arff_line.append(0.0)

    arff_line.append(class_labels[predicted_label])
    arff_line.append(correct_label)
    return arff_line

# JvR: why is class labels a parameter? could be removed and taken from task object, right?
def _run_task_get_arffcontent(model, task, class_labels):
    X, Y = task.get_X_and_y()
    arff_datacontent = []
    arff_tracecontent = []

    rep_no = 0
    # TODO use different iterator to only provide a single iterator (less
    # methods, less maintenance, less confusion)
    for rep in task.iterate_repeats():
        fold_no = 0
        for fold in rep:
            model_fold = sklearn.base.clone(model, safe=True)
            train_indices, test_indices = fold
            trainX = X[train_indices]
            trainY = Y[train_indices]
            testX = X[test_indices]
            testY = Y[test_indices]

            try:
                model_fold.fit(trainX, trainY)
<<<<<<< HEAD
=======

                if isinstance(model_fold, sklearn.model_selection._search.BaseSearchCV):
                    arff_tracecontent.extend(_extract_arfftrace(model_fold, rep_no, fold_no))
                    model_classes = model_fold.best_estimator_.classes_
                else:
                    model_classes = model_fold.classes_
>>>>>>> 4b15e84d
            except AttributeError as e:
                # typically happens when training a regressor on classification task
                raise PyOpenMLError(str(e))

            # extract trace
            traceable_model = get_traceble_model(model_fold)
            if traceable_model:
                arff_tracecontent.extend(_extract_arfftrace(traceable_model, rep_no, fold_no))
                model_classes = traceable_model.best_estimator_.classes_
            else:
                model_classes = model_fold.classes_

            ProbaY = model_fold.predict_proba(testX)
            PredY = model_fold.predict(testX)
            if ProbaY.shape[1] != len(class_labels):
                warnings.warn("Repeat %d Fold %d: estimator only predicted for %d/%d classes!" %(rep_no, fold_no, ProbaY.shape[1], len(class_labels)))

            for i in range(0, len(test_indices)):
                arff_line = _prediction_to_row(rep_no, fold_no, test_indices[i], class_labels[testY[i]], PredY[i], ProbaY[i], class_labels, model_classes)
                arff_datacontent.append(arff_line)

            fold_no = fold_no + 1
        rep_no = rep_no + 1

<<<<<<< HEAD
    traceable_model = get_traceble_model(model_fold)
    if traceable_model:
=======
    if isinstance(model_fold, sklearn.model_selection._search.BaseSearchCV):
>>>>>>> 4b15e84d
        # arff_tracecontent is already set
        arff_trace_attributes = _extract_arfftrace_attributes(traceable_model)
    else:
        arff_tracecontent = None
        arff_trace_attributes = None

    return arff_datacontent, arff_tracecontent, arff_trace_attributes


def _extract_arfftrace(model, rep_no, fold_no):
    if not isinstance(model, sklearn.model_selection._search.BaseSearchCV):
        raise ValueError('model should be instance of'\
                         ' sklearn.model_selection._search.BaseSearchCV')
    if not hasattr(model, 'cv_results_'):
        raise ValueError('model should contain `cv_results_`')

    arff_tracecontent = []
    for itt_no in range(0, len(model.cv_results_['mean_test_score'])):
        # we use the string values for True and False, as it is defined in this way by the OpenML server
        selected = 'false'
        if itt_no == model.best_index_:
            selected = 'true'
        test_score = model.cv_results_['mean_test_score'][itt_no]
        arff_line = [rep_no, fold_no, itt_no, test_score, selected]
        for key in model.cv_results_:
            if key.startswith("param_"):
                arff_line.append(str(model.cv_results_[key][itt_no]))
        arff_tracecontent.append(arff_line)
    return arff_tracecontent

def _extract_arfftrace_attributes(model):
    if not isinstance(model, sklearn.model_selection._search.BaseSearchCV):
        raise ValueError('model should be instance of'\
                         ' sklearn.model_selection._search.BaseSearchCV')
    if not hasattr(model, 'cv_results_'):
        raise ValueError('model should contain `cv_results_`')

    # attributes that will be in trace arff, regardless of the model
    trace_attributes = [('repeat', 'NUMERIC'),
                        ('fold', 'NUMERIC'),
                        ('iteration', 'NUMERIC'),
                        ('evaluation', 'NUMERIC'),
                        ('selected', ['true', 'false'])]

    # model dependent attributes for trace arff
    for key in model.cv_results_:
        if key.startswith("param_"):
            if all(isinstance(i, (bool)) for i in model.cv_results_[key]):
                type = ['True', 'False']
            elif all(isinstance(i, (int, float)) for i in model.cv_results_[key]):
                type = 'NUMERIC'
            else:
                values = list(set(model.cv_results_[key]))  # unique values
                type = [str(i) for i in values]

            attribute = ("parameter_" + key[6:], type)
            trace_attributes.append(attribute)
    return trace_attributes


def get_runs(run_ids):
    """Gets all runs in run_ids list.

    Parameters
    ----------
    run_ids : list of ints

    Returns
    -------
    runs : list of OpenMLRun
        List of runs corresponding to IDs, fetched from the server.
    """

    runs = []
    for run_id in run_ids:
        runs.append(get_run(run_id))
    return runs


def get_run(run_id):
    """Gets run corresponding to run_id.

    Parameters
    ----------
    run_id : int

    Returns
    -------
    run : OpenMLRun
        Run corresponding to ID, fetched from the server.
    """
    run_file = os.path.join(config.get_cache_directory(), "runs",
                            "run_%d.xml" % run_id)

    try:
        return _get_cached_run(run_id)
    except (OpenMLCacheException):
        try:
            run_xml = _perform_api_call("run/%d" % run_id)
        except (URLError, UnicodeEncodeError) as e:
            # TODO logger.debug
            print(e)
            raise e

        with io.open(run_file, "w", encoding='utf8') as fh:
            fh.write(run_xml)

    try:
        run = _create_run_from_xml(run_xml)
    except Exception as e:
        # TODO logger.debug
        print("Run ID", run_id)
        raise e

    with io.open(run_file, "w", encoding='utf8') as fh:
        fh.write(run_xml)

    return run


def _create_run_from_xml(xml):
    """Create a run object from xml returned from server.

    Parameters
    ----------
    run_xml : string
        XML describing a run.

    Returns
    -------
    run : OpenMLRun
        New run object representing run_xml.
    """
    run = xmltodict.parse(xml)["oml:run"]
    run_id = int(run['oml:run_id'])
    uploader = int(run['oml:uploader'])
    uploader_name = run['oml:uploader_name']
    task_id = int(run['oml:task_id'])
    task_type = run['oml:task_type']
    if 'oml:task_evaluation_measure' in run:
        task_evaluation_measure = run['oml:task_evaluation_measure']
    else:
        task_evaluation_measure = None

    flow_id = int(run['oml:flow_id'])
    flow_name = run['oml:flow_name']
    setup_id = int(run['oml:setup_id'])
    setup_string = run['oml:setup_string']

    parameters = dict()
    if 'oml:parameter_settings' in run:
        parameter_settings = run['oml:parameter_settings']
        for parameter_dict in parameter_settings:
            key = parameter_dict['oml:name']
            value = parameter_dict['oml:value']
            parameters[key] = value

    dataset_id = int(run['oml:input_data']['oml:dataset']['oml:did'])

    predictions_url = None
    if isinstance(run['oml:output_data']['oml:file'], dict):
        # only one result.. probably due to an upload error
        file_dict = run['oml:output_data']['oml:file']
        if file_dict['oml:name'] == 'predictions':
            predictions_url = file_dict['oml:url']
    else:
        # multiple files, the normal case
        for file_dict in run['oml:output_data']['oml:file']:
            if file_dict['oml:name'] == 'predictions':
                predictions_url = file_dict['oml:url']
    if predictions_url is None:
        raise ValueError('No URL to download predictions for run %d in run '
                         'description XML' % run_id)
    evaluations = dict()
    detailed_evaluations = defaultdict(lambda: defaultdict(dict))
    evaluation_flows = dict()
    if 'oml:output_data' in run and 'oml:evaluation' in run['oml:output_data']:
        for evaluation_dict in run['oml:output_data']['oml:evaluation']:
            key = evaluation_dict['oml:name']
            if 'oml:value' in evaluation_dict:
                value = float(evaluation_dict['oml:value'])
            elif 'oml:array_data' in evaluation_dict:
                value = evaluation_dict['oml:array_data']
            else:
                raise ValueError('Could not find keys "value" or "array_data" '
                                 'in %s' % str(evaluation_dict.keys()))

            if '@repeat' in evaluation_dict and '@fold' in evaluation_dict:
                repeat = int(evaluation_dict['@repeat'])
                fold = int(evaluation_dict['@fold'])
                repeat_dict = detailed_evaluations[key]
                fold_dict = repeat_dict[repeat]
                fold_dict[fold] = value
            else:
                evaluations[key] = value
                evaluation_flows[key] = flow_id

            evaluation_flows[key] = flow_id
<<<<<<< HEAD
    tags = None
    if 'oml:tag' in run:
        tags = run['oml:tag']
=======
>>>>>>> 4b15e84d

    return OpenMLRun(run_id=run_id, uploader=uploader,
                     uploader_name=uploader_name, task_id=task_id,
                     task_type=task_type,
                     task_evaluation_measure=task_evaluation_measure,
                     flow_id=flow_id, flow_name=flow_name,
                     setup_id=setup_id, setup_string=setup_string,
                     parameter_settings=parameters,
                     dataset_id=dataset_id, predictions_url=predictions_url,
                     evaluations=evaluations,
                     detailed_evaluations=detailed_evaluations, tags=tags)


def _get_cached_run(run_id):
    """Load a run from the cache."""
    cache_dir = config.get_cache_directory()
    run_cache_dir = os.path.join(cache_dir, "runs")
    try:
        run_file = os.path.join(run_cache_dir,
                                "run_%d.xml" % int(run_id))
        with io.open(run_file, encoding='utf8') as fh:
            run = _create_task_from_xml(xml=fh.read())
        return run

    except (OSError, IOError):
        raise OpenMLCacheException("Run file for run id %d not "
                                   "cached" % run_id)


def list_runs(offset=None, size=None, id=None, task=None, setup=None,
              flow=None, uploader=None, tag=None):
    """List all runs matching all of the given filters.

    Perform API call `/run/list/{filters} <https://www.openml.org/api_docs/#!/run/get_run_list_filters>`_

    Parameters
    ----------
    offset : int, optional
        the number of runs to skip, starting from the first
    size : int, optional
        the maximum number of runs to show

    id : list, optional

    task : list, optional

    setup: list, optional

    flow : list, optional

    uploader : list, optional

    tag : str, optional

    Returns
    -------
    list
        List of found runs.
    """

    api_call = "run/list"
    if offset is not None:
        api_call += "/offset/%d" % int(offset)
    if size is not None:
       api_call += "/limit/%d" % int(size)
    if id is not None:
        api_call += "/run/%s" % ','.join([str(int(i)) for i in id])
    if task is not None:
        api_call += "/task/%s" % ','.join([str(int(i)) for i in task])
    if setup is not None:
        api_call += "/setup/%s" % ','.join([str(int(i)) for i in setup])
    if flow is not None:
        api_call += "/flow/%s" % ','.join([str(int(i)) for i in flow])
    if uploader is not None:
        api_call += "/uploader/%s" % ','.join([str(int(i)) for i in uploader])
    if tag is not None:
        api_call += "/tag/%s" % tag

    return _list_runs(api_call)


def _list_runs(api_call):
    """Helper function to parse API calls which are lists of runs"""

    xml_string = _perform_api_call(api_call)

    runs_dict = xmltodict.parse(xml_string)
    # Minimalistic check if the XML is useful
    if 'oml:runs' not in runs_dict:
        raise ValueError('Error in return XML, does not contain "oml:runs": %s'
                         % str(runs_dict))
    elif '@xmlns:oml' not in runs_dict['oml:runs']:
        raise ValueError('Error in return XML, does not contain '
                         '"oml:runs"/@xmlns:oml: %s'
                         % str(runs_dict))
    elif runs_dict['oml:runs']['@xmlns:oml'] != 'http://openml.org/openml':
        raise ValueError('Error in return XML, value of  '
                         '"oml:runs"/@xmlns:oml is not '
                         '"http://openml.org/openml": %s'
                         % str(runs_dict))

    if isinstance(runs_dict['oml:runs']['oml:run'], list):
        runs_list = runs_dict['oml:runs']['oml:run']
    elif isinstance(runs_dict['oml:runs']['oml:run'], dict):
        runs_list = [runs_dict['oml:runs']['oml:run']]
    else:
        raise TypeError()

    runs = dict()
    for run_ in runs_list:
        run_id = int(run_['oml:run_id'])
        run = {'run_id': run_id,
               'task_id': int(run_['oml:task_id']),
               'setup_id': int(run_['oml:setup_id']),
               'flow_id': int(run_['oml:flow_id']),
               'uploader': int(run_['oml:uploader'])}

        runs[run_id] = run

    return runs<|MERGE_RESOLUTION|>--- conflicted
+++ resolved
@@ -22,11 +22,7 @@
 
 
 
-<<<<<<< HEAD
-def run_task(task, model, flow_tags=[]):
-=======
 def run_task(task, model, avoid_duplicate_runs=True):
->>>>>>> 4b15e84d
     """Performs a CV run on the dataset of the given task, using the split.
 
     Parameters
@@ -51,18 +47,6 @@
     # adds quite a lot of functionality which is better suited in other places!
     # TODO why doesn't this accept a flow as input? - this would make this more flexible!
     flow = sklearn_to_flow(model)
-<<<<<<< HEAD
-    flow.tags = flow_tags
-    # TODO: also tag the flow if it already exists
-    flow_id = flow._ensure_flow_exists()
-    if flow_id < 0:
-        print("No flow")
-        return 0, 2
-    config.logger.info(flow_id)
-
-    if config.avoid_duplicate_runs:
-        # TODO: would be nice if flow._ensure_flow_exists already handled this
-=======
 
     # returns flow id if the flow exists on the server, False otherwise
     flow_id = flow_exists(flow.name, flow.external_version)
@@ -70,7 +54,6 @@
     # skips the run if it already exists and the user opts for this in the config file.
     # also, if the flow is not present on the server, the check is not needed.
     if avoid_duplicate_runs and flow_id:
->>>>>>> 4b15e84d
         flow = get_flow(flow_id)
         setup_id = setup_exists(flow, model)
         ids = _run_exists(task.task_id, setup_id)
@@ -87,12 +70,8 @@
     run_environment = _get_version_information()
     tags = ['openml-python', run_environment[1]]
     # execute the run
-<<<<<<< HEAD
-    run = OpenMLRun(task_id=task.task_id, flow_id=flow_id, dataset_id=dataset.dataset_id, model=model, tags=tags)
-=======
     run = OpenMLRun(task_id=task.task_id, flow_id=None, dataset_id=dataset.dataset_id, model=model)
     run.data_content, run.trace_content, run.trace_attributes = _run_task_get_arffcontent(model, task, class_labels)
->>>>>>> 4b15e84d
 
 
     if flow_id == False:
@@ -193,15 +172,12 @@
 
             try:
                 model_fold.fit(trainX, trainY)
-<<<<<<< HEAD
-=======
 
                 if isinstance(model_fold, sklearn.model_selection._search.BaseSearchCV):
                     arff_tracecontent.extend(_extract_arfftrace(model_fold, rep_no, fold_no))
                     model_classes = model_fold.best_estimator_.classes_
                 else:
                     model_classes = model_fold.classes_
->>>>>>> 4b15e84d
             except AttributeError as e:
                 # typically happens when training a regressor on classification task
                 raise PyOpenMLError(str(e))
@@ -226,12 +202,7 @@
             fold_no = fold_no + 1
         rep_no = rep_no + 1
 
-<<<<<<< HEAD
-    traceable_model = get_traceble_model(model_fold)
-    if traceable_model:
-=======
     if isinstance(model_fold, sklearn.model_selection._search.BaseSearchCV):
->>>>>>> 4b15e84d
         # arff_tracecontent is already set
         arff_trace_attributes = _extract_arfftrace_attributes(traceable_model)
     else:
@@ -430,12 +401,6 @@
                 evaluation_flows[key] = flow_id
 
             evaluation_flows[key] = flow_id
-<<<<<<< HEAD
-    tags = None
-    if 'oml:tag' in run:
-        tags = run['oml:tag']
-=======
->>>>>>> 4b15e84d
 
     return OpenMLRun(run_id=run_id, uploader=uploader,
                      uploader_name=uploader_name, task_id=task_id,
