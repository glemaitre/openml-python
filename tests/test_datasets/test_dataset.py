from time import time

import numpy as np
<<<<<<< HEAD
import pandas as pd
from scipy import sparse
=======
>>>>>>> f22c3936
import six
from scipy import sparse
from warnings import filterwarnings, catch_warnings

import openml
from openml.testing import TestBase


class OpenMLDatasetTest(TestBase):
    _multiprocess_can_split_ = True

    def setUp(self):
        super(OpenMLDatasetTest, self).setUp()
        openml.config.server = self.production_server

        # Load dataset id 2 - dataset 2 is interesting because it contains
        # missing values, categorical features etc.
        self.dataset = openml.datasets.get_dataset(2)
        self.titanic = openml.datasets.get_dataset(40945)

    def test_get_data(self):
        # Basic usage
        rval = self.dataset.get_data()
        self.assertIsInstance(rval, np.ndarray)
        self.assertEqual(rval.dtype, np.float32)
        self.assertEqual((898, 39), rval.shape)
        rval, categorical = self.dataset.get_data(
            return_categorical_indicator=True)
        self.assertEqual(len(categorical), 39)
        self.assertTrue(all([isinstance(cat, bool) for cat in categorical]))
        rval, attribute_names = self.dataset.get_data(
            return_attribute_names=True)
        self.assertEqual(len(attribute_names), 39)
        self.assertTrue(all([isinstance(att, six.string_types)
                             for att in attribute_names]))

    def test_get_data_with_rowid(self):
        self.dataset.row_id_attribute = "condition"
        rval, categorical = self.dataset.get_data(
            include_row_id=True, return_categorical_indicator=True)
        self.assertEqual(rval.dtype, np.float32)
        self.assertEqual(rval.shape, (898, 39))
        self.assertEqual(len(categorical), 39)
        rval, categorical = self.dataset.get_data(
            include_row_id=False, return_categorical_indicator=True)
        self.assertEqual(rval.dtype, np.float32)
        self.assertEqual(rval.shape, (898, 38))
        self.assertEqual(len(categorical), 38)

    def test_get_data_with_target(self):
        X, y = self.dataset.get_data(target="class")
        self.assertIsInstance(X, np.ndarray)
        self.assertEqual(X.dtype, np.float32)
        self.assertIn(y.dtype, [np.int32, np.int64])
        self.assertEqual(X.shape, (898, 38))
        X, y, attribute_names = self.dataset.get_data(
            target="class",
            return_attribute_names=True
        )
        self.assertEqual(len(attribute_names), 38)
        self.assertNotIn("class", attribute_names)
        self.assertEqual(y.shape, (898, ))

    def test_get_data_rowid_and_ignore_and_target(self):
        self.dataset.ignore_attributes = ["condition"]
        self.dataset.row_id_attribute = ["hardness"]
        X, y = self.dataset.get_data(
            target="class",
            include_row_id=False,
            include_ignore_attributes=False
        )
        self.assertEqual(X.dtype, np.float32)
        self.assertIn(y.dtype, [np.int32, np.int64])
        self.assertEqual(X.shape, (898, 36))
        X, y, categorical = self.dataset.get_data(
            target="class",
            return_categorical_indicator=True,
        )
        self.assertEqual(len(categorical), 36)
        self.assertListEqual(categorical, [True] * 3 + [False] + [True] * 2 + [
            False] + [True] * 23 + [False] * 3 + [True] * 3)
        self.assertEqual(y.shape, (898, ))

    def test_get_data_with_ignore_attributes(self):
        self.dataset.ignore_attributes = ["condition"]
        rval = self.dataset.get_data(include_ignore_attributes=True)
        self.assertEqual(rval.dtype, np.float32)
        self.assertEqual(rval.shape, (898, 39))
        rval, categorical = self.dataset.get_data(
            include_ignore_attributes=True, return_categorical_indicator=True)
        self.assertEqual(len(categorical), 39)
        rval = self.dataset.get_data(include_ignore_attributes=False)
        self.assertEqual(rval.dtype, np.float32)
        self.assertEqual(rval.shape, (898, 38))
        rval, categorical = self.dataset.get_data(
            include_ignore_attributes=False, return_categorical_indicator=True)
        self.assertEqual(len(categorical), 38)
        # TODO test multiple ignore attributes!

<<<<<<< HEAD
    def test_get_data_numpy(self):
        data = self.titanic.get_data(dataset_format='array')
        self.assertTrue(isinstance(data, np.ndarray))
        self.assertEqual(data.shape[1], len(self.titanic.features))
        self.assertEqual(data.shape[0], 1309)
        self.assertTrue(data.dtype == 'object')

        X, y = self.titanic.get_data(
            dataset_format='array',
            target=self.titanic.default_target_attribute)
        self.assertTrue(isinstance(X, np.ndarray))
        self.assertTrue(isinstance(y, np.ndarray))
        self.assertEqual(X.shape, (1309, 13))
        self.assertEqual(y.shape, (1309,))
        self.assertTrue(X.dtype == 'object')
        self.assertTrue(y.dtype == int)

    def test_get_data_pandas(self):
        data = self.titanic.get_data(dataset_format='dataframe')
        self.assertTrue(isinstance(data, pd.DataFrame))
        self.assertEqual(data.shape[1], len(self.titanic.features))
        self.assertEqual(data.shape[0], 1309)
        col_dtype = {
            'pclass': 'float64',
            'survived': 'category',
            'name': 'object',
            'sex': 'category',
            'age': 'float64',
            'sibsp': 'float64',
            'parch': 'float64',
            'ticket': 'object',
            'fare': 'float64',
            'cabin': 'object',
            'embarked': 'category',
            'boat': 'object',
            'body': 'float64',
            'home.dest': 'object'
        }
        for col_name in data.columns:
            self.assertTrue(data[col_name].dtype.name == col_dtype[col_name])

        X, y = self.titanic.get_data(
            dataset_format='dataframe',
            target=self.titanic.default_target_attribute)
        self.assertTrue(isinstance(X, pd.DataFrame))
        self.assertTrue(isinstance(y, pd.Series))
        self.assertEqual(X.shape, (1309, 13))
        self.assertEqual(y.shape, (1309,))
        for col_name in X.columns:
            self.assertTrue(X[col_name].dtype.name == col_dtype[col_name])
        self.assertTrue(y.dtype.name == col_dtype['survived'])
=======
    def test_dataset_format_constructor(self):

        with catch_warnings():
            filterwarnings('error')
            self.assertRaises(
                DeprecationWarning,
                openml.OpenMLDataset,
                'Test',
                'Test',
                format='arff'
            )
>>>>>>> f22c3936


class OpenMLDatasetTestOnTestServer(TestBase):
    def setUp(self):
        super(OpenMLDatasetTestOnTestServer, self).setUp()
        # longley, really small dataset
        self.dataset = openml.datasets.get_dataset(125)

    def test_tagging(self):
        tag = "testing_tag_{}_{}".format(self.id(), time())
        ds_list = openml.datasets.list_datasets(tag=tag)
        self.assertEqual(len(ds_list), 0)
        self.dataset.push_tag(tag)
        ds_list = openml.datasets.list_datasets(tag=tag)
        self.assertEqual(len(ds_list), 1)
        self.assertIn(125, ds_list)
        self.dataset.remove_tag(tag)
        ds_list = openml.datasets.list_datasets(tag=tag)
        self.assertEqual(len(ds_list), 0)


class OpenMLDatasetTestSparse(TestBase):
    _multiprocess_can_split_ = True

    def setUp(self):
        super(OpenMLDatasetTestSparse, self).setUp()
        openml.config.server = self.production_server

        self.sparse_dataset = openml.datasets.get_dataset(4136)

    def test_get_sparse_dataset_with_target(self):
        X, y = self.sparse_dataset.get_data(target="class")
        self.assertTrue(sparse.issparse(X))
        self.assertEqual(X.dtype, np.float32)
        self.assertIsInstance(y, np.ndarray)
        self.assertIn(y.dtype, [np.int32, np.int64])
        self.assertEqual(X.shape, (600, 20000))
        X, y, attribute_names = self.sparse_dataset.get_data(
            target="class",
            return_attribute_names=True,
        )
        self.assertTrue(sparse.issparse(X))
        self.assertEqual(len(attribute_names), 20000)
        self.assertNotIn("class", attribute_names)
        self.assertEqual(y.shape, (600, ))

    def test_get_sparse_dataset(self):
        rval = self.sparse_dataset.get_data()
        self.assertTrue(sparse.issparse(rval))
        self.assertEqual(rval.dtype, np.float32)
        self.assertEqual((600, 20001), rval.shape)
        rval, categorical = self.sparse_dataset.get_data(
            return_categorical_indicator=True)
        self.assertTrue(sparse.issparse(rval))
        self.assertEqual(len(categorical), 20001)
        self.assertTrue(all([isinstance(cat, bool) for cat in categorical]))
        rval, attribute_names = self.sparse_dataset.get_data(
            return_attribute_names=True)
        self.assertTrue(sparse.issparse(rval))
        self.assertEqual(len(attribute_names), 20001)
        self.assertTrue(all([isinstance(att, six.string_types)
                             for att in attribute_names]))

    def test_get_sparse_dataset_with_rowid(self):
        self.sparse_dataset.row_id_attribute = ["V256"]
        rval, categorical = self.sparse_dataset.get_data(
            include_row_id=True, return_categorical_indicator=True)
        self.assertTrue(sparse.issparse(rval))
        self.assertEqual(rval.dtype, np.float32)
        self.assertEqual(rval.shape, (600, 20001))
        self.assertEqual(len(categorical), 20001)
        rval, categorical = self.sparse_dataset.get_data(
            include_row_id=False, return_categorical_indicator=True)
        self.assertTrue(sparse.issparse(rval))
        self.assertEqual(rval.dtype, np.float32)
        self.assertEqual(rval.shape, (600, 20000))
        self.assertEqual(len(categorical), 20000)

    def test_get_sparse_dataset_with_ignore_attributes(self):
        self.sparse_dataset.ignore_attributes = ["V256"]
        rval = self.sparse_dataset.get_data(include_ignore_attributes=True)
        self.assertTrue(sparse.issparse(rval))
        self.assertEqual(rval.dtype, np.float32)
        self.assertEqual(rval.shape, (600, 20001))
        rval, categorical = self.sparse_dataset.get_data(
            include_ignore_attributes=True, return_categorical_indicator=True)
        self.assertTrue(sparse.issparse(rval))
        self.assertEqual(len(categorical), 20001)
        rval = self.sparse_dataset.get_data(include_ignore_attributes=False)
        self.assertTrue(sparse.issparse(rval))
        self.assertEqual(rval.dtype, np.float32)
        self.assertEqual(rval.shape, (600, 20000))
        rval, categorical = self.sparse_dataset.get_data(
            include_ignore_attributes=False, return_categorical_indicator=True)
        self.assertTrue(sparse.issparse(rval))
        self.assertEqual(len(categorical), 20000)
        # TODO test multiple ignore attributes!

    def test_get_sparse_dataset_rowid_and_ignore_and_target(self):
        # TODO: re-add row_id and ignore attributes
        self.sparse_dataset.ignore_attributes = ["V256"]
        self.sparse_dataset.row_id_attribute = ["V512"]
        X, y = self.sparse_dataset.get_data(
            target="class",
            include_row_id=False,
            include_ignore_attributes=False,
        )
        self.assertTrue(sparse.issparse(X))
        self.assertEqual(X.dtype, np.float32)
        self.assertIn(y.dtype, [np.int32, np.int64])
        self.assertEqual(X.shape, (600, 19998))
        X, y, categorical = self.sparse_dataset.get_data(
            target="class",
            return_categorical_indicator=True,
        )
        self.assertTrue(sparse.issparse(X))
        self.assertEqual(len(categorical), 19998)
        self.assertListEqual(categorical, [False] * 19998)
        self.assertEqual(y.shape, (600, ))


class OpenMLDatasetQualityTest(TestBase):
    def test__check_qualities(self):
        qualities = [{'oml:name': 'a', 'oml:value': '0.5'}]
        qualities = openml.datasets.dataset._check_qualities(qualities)
        self.assertEqual(qualities['a'], 0.5)

        qualities = [{'oml:name': 'a', 'oml:value': 'null'}]
        qualities = openml.datasets.dataset._check_qualities(qualities)
        self.assertNotEqual(qualities['a'], qualities['a'])

        qualities = [{'oml:name': 'a', 'oml:value': None}]
        qualities = openml.datasets.dataset._check_qualities(qualities)
        self.assertNotEqual(qualities['a'], qualities['a'])<|MERGE_RESOLUTION|>--- conflicted
+++ resolved
@@ -1,14 +1,10 @@
 from time import time
-
+from warnings import filterwarnings, catch_warnings
+
+import six
 import numpy as np
-<<<<<<< HEAD
 import pandas as pd
 from scipy import sparse
-=======
->>>>>>> f22c3936
-import six
-from scipy import sparse
-from warnings import filterwarnings, catch_warnings
 
 import openml
 from openml.testing import TestBase
@@ -105,7 +101,6 @@
         self.assertEqual(len(categorical), 38)
         # TODO test multiple ignore attributes!
 
-<<<<<<< HEAD
     def test_get_data_numpy(self):
         data = self.titanic.get_data(dataset_format='array')
         self.assertTrue(isinstance(data, np.ndarray))
@@ -157,7 +152,7 @@
         for col_name in X.columns:
             self.assertTrue(X[col_name].dtype.name == col_dtype[col_name])
         self.assertTrue(y.dtype.name == col_dtype['survived'])
-=======
+
     def test_dataset_format_constructor(self):
 
         with catch_warnings():
@@ -169,7 +164,6 @@
                 'Test',
                 format='arff'
             )
->>>>>>> f22c3936
 
 
 class OpenMLDatasetTestOnTestServer(TestBase):
